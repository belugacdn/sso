package sessions

import (
<<<<<<< HEAD
=======
	"encoding/base64"
	"encoding/binary"
>>>>>>> c0599479
	"errors"
	"fmt"
	"net"
	"net/http"
	"strings"
	"time"

	"github.com/buzzfeed/sso/internal/pkg/aead"
	log "github.com/buzzfeed/sso/internal/pkg/logging"
)

const (
	// CookieMaxLength controls the byte length where cookie spanning occurs
	// See http://browsercookielimits.squawky.net/ for guidance, however in
	// practice this needs to be set smaller than the limit due to the entire
	// header string counting against the limit.
	CookieMaxLength = 3840
	// PrefixDelimiter should be unreserved and not used by any base64 encoding
	PrefixDelimiter = "~"
)

// ErrInvalidSession is an error for invalid sessions.
var ErrInvalidSession = errors.New("invalid session")

// CSRFStore has the functions for setting, getting, and clearing the CSRF cookie
type CSRFStore interface {
	SetCSRF(http.ResponseWriter, *http.Request, string)
	GetCSRF(*http.Request) (*http.Cookie, error)
	ClearCSRF(http.ResponseWriter, *http.Request)
}

// SessionStore has the functions for setting, getting, and clearing the Session cookie
type SessionStore interface {
	ClearSession(http.ResponseWriter, *http.Request)
	LoadSession(*http.Request) (*SessionState, error)
	SaveSession(http.ResponseWriter, *http.Request, *SessionState) error
}

// CookieStore represents all the cookie related configurations
type CookieStore struct {
	Name               string
	CSRFCookieName     string
	CookieExpire       time.Duration
	CookieRefresh      time.Duration
	CookieSecure       bool
	CookieHTTPOnly     bool
	CookieDomain       string
	CookieCipher       aead.Cipher
	SessionLifetimeTTL time.Duration
}

// CreateMiscreantCookieCipher creates a new miscreant cipher with the cookie secret
func CreateMiscreantCookieCipher(cookieSecret []byte) func(s *CookieStore) error {
	return func(s *CookieStore) error {
		cipher, err := aead.NewMiscreantCipher(cookieSecret)
		if err != nil {
			return fmt.Errorf("miscreant cookie-secret error: %s", err.Error())
		}
		s.CookieCipher = cipher
		return nil
	}
}

// NewCookieStore returns a new session with ciphers for each of the cookie secrets
func NewCookieStore(cookieName string, optFuncs ...func(*CookieStore) error) (*CookieStore, error) {
	c := &CookieStore{
		Name:           cookieName,
		CookieSecure:   true,
		CookieHTTPOnly: true,
		CookieExpire:   168 * time.Hour,
		CSRFCookieName: fmt.Sprintf("%v_%v", cookieName, "csrf"),
	}

	for _, f := range optFuncs {
		err := f(c)
		if err != nil {
			return nil, err
		}
	}

	domain := c.CookieDomain
	if domain == "" {
		domain = "<default>"
	}

	return c, nil
}

// cookieCount calculates the number of cookies needed if spanning at
// the CookieMaxLength boundary.
func cookieCount(size int) int {
	return ((size - 1) / CookieMaxLength) + 1
}

// generatePrefix for the first cookie so that we know how many bytes were expected.
// Users can clear cookies individually and we want to be able to detect that we're
// in an invalid state and clear. It's also possible something could cause extra cookies
// to be left over.
func generatePrefix(size int) string {
	rawPrefix := make([]byte, binary.MaxVarintLen64)
	n := binary.PutUvarint(rawPrefix, uint64(size))
	return base64.URLEncoding.EncodeToString(rawPrefix[:n]) + PrefixDelimiter
}

// parsePrefix for the first cookie so that we know how many bytes were expected.
// Returns -1 if prefix is unparseable.
func parsePrefix(cookieValue string) int {
	segments := strings.Split(cookieValue, PrefixDelimiter)
	if len(segments) <= 1 {
		return -1
	}
	prefix := segments[0]
	if prefix == "" {
		return -1
	}
	rawPrefix, err := base64.URLEncoding.DecodeString(prefix)
	if err != nil {
		return -1
	}
	size, n := binary.Uvarint(rawPrefix)
	if n != len(rawPrefix) {
		// input was not fully consumed
		return -1
	}
	return int(size)
}

func (s *CookieStore) makeCookies(req *http.Request, name string, value string, expiration time.Duration, now time.Time) []*http.Cookie {
	logger := log.NewLogEntry()
	domain := req.Host
	if h, _, err := net.SplitHostPort(domain); err == nil {
		domain = h
	}
	if s.CookieDomain != "" {
		if !strings.HasSuffix(domain, s.CookieDomain) {
			logger.WithRequestHost(domain).WithCookieDomain(s.CookieDomain).Warn("Warning: Using configured cookie domain.")
		}
		domain = s.CookieDomain
	}

	prefix := generatePrefix(len(value))
	spannedValue := prefix + value

	var cookies []*http.Cookie
	chunk := make([]byte, CookieMaxLength)
	reader := strings.NewReader(spannedValue)
	for {
		n, err := reader.Read(chunk)
		if err != nil {
			// TODO: figure out if this can happen
			panic(err)
		}
		if n > 0 {
			index := len(cookies)
			cookies = append(cookies, &http.Cookie{
				Name:     fmt.Sprintf("%s_%d", name, index),
				Value:    string(chunk[:n]),
				Path:     "/",
				Domain:   domain,
				HttpOnly: s.CookieHTTPOnly,
				Secure:   s.CookieSecure,
				Expires:  now.Add(expiration),
			})
		}
		if n < CookieMaxLength {
			break
		}
	}
	// Clear the nearest overflow cookie
	cookies = append(cookies, &http.Cookie{
		Name:     fmt.Sprintf("%s_%d", name, len(cookies)),
		Value:    "",
		Path:     "/",
		Domain:   domain,
		HttpOnly: s.CookieHTTPOnly,
		Secure:   s.CookieSecure,
		Expires:  now.Add(expiration),
	})
	return cookies
}

func readSpannedCookies(cookies []*http.Cookie) (string, error) {
	var sb strings.Builder
	for i, cookie := range cookies {
		if i == 0 {
			segments := strings.Split(cookie.Value, PrefixDelimiter)
			if len(segments) <= 1 {
				return "", errors.New("missing size prefix")
			}
			sb.WriteString(segments[1])
		} else {
			sb.WriteString(cookie.Value)
		}
	}
	return sb.String(), nil
}

func setCookies(rw http.ResponseWriter, cookies []*http.Cookie) {
	for _, cookie := range cookies {
		http.SetCookie(rw, cookie)
	}
}

func (s *CookieStore) makeCookie(req *http.Request, name string, value string, expiration time.Duration, now time.Time) *http.Cookie {
	logger := log.NewLogEntry()
	domain := req.Host
	if h, _, err := net.SplitHostPort(domain); err == nil {
		domain = h
	}
	if s.CookieDomain != "" {
		if !strings.HasSuffix(domain, s.CookieDomain) {
			logger.WithRequestHost(domain).WithCookieDomain(s.CookieDomain).Warn("Warning: Using configured cookie domain.")
		}
		domain = s.CookieDomain
	}

	return &http.Cookie{
		Name:     name,
		Value:    value,
		Path:     "/",
		Domain:   domain,
		HttpOnly: s.CookieHTTPOnly,
		Secure:   s.CookieSecure,
		Expires:  now.Add(expiration),
	}
}

// makeSessionCookie constructs a session cookie given the request, an expiration time and the current time.
func (s *CookieStore) makeSessionCookies(req *http.Request, value string, expiration time.Duration, now time.Time) []*http.Cookie {
	return s.makeCookies(req, s.Name, value, expiration, now)
}

// makeCSRFCookie creates a CSRF cookie given the request, an expiration time, and the current time.
func (s *CookieStore) makeCSRFCookie(req *http.Request, value string, expiration time.Duration, now time.Time) *http.Cookie {
	return s.makeCookie(req, s.CSRFCookieName, value, expiration, now)
}

// ClearCSRF clears the CSRF cookie from the request
func (s *CookieStore) ClearCSRF(rw http.ResponseWriter, req *http.Request) {
	http.SetCookie(rw, s.makeCSRFCookie(req, "", time.Hour*-1, time.Now()))
}

// SetCSRF sets the CSRFCookie creates a CSRF cookie in a given request
func (s *CookieStore) SetCSRF(rw http.ResponseWriter, req *http.Request, val string) {
	http.SetCookie(rw, s.makeCSRFCookie(req, val, s.CookieExpire, time.Now()))
}

// GetCSRF gets the CSRFCookie creates a CSRF cookie in a given request
func (s *CookieStore) GetCSRF(req *http.Request) (*http.Cookie, error) {
	return req.Cookie(s.CSRFCookieName)
}

// ClearSession clears the session cookie from a request
func (s *CookieStore) ClearSession(rw http.ResponseWriter, req *http.Request) {
	setCookies(rw, s.makeSessionCookies(req, "", time.Hour*-1, time.Now()))
}

func (s *CookieStore) setSessionCookies(rw http.ResponseWriter, req *http.Request, val string) {
	setCookies(rw, s.makeSessionCookies(req, val, s.CookieExpire, time.Now()))
}

// LoadSession returns a SessionState from the cookie in the request.
func (s *CookieStore) LoadSession(req *http.Request) (*SessionState, error) {
	logger := log.NewLogEntry()
	firstCookie, err := req.Cookie(fmt.Sprintf("%s_0", s.Name))
	if err != nil {
		// always http.ErrNoCookie
		return nil, err
	}
	byteSize := parsePrefix(firstCookie.Value)
	if byteSize < 0 {
		return nil, errors.New("could not parse prefixed cookie")
	}
	cookieCount := cookieCount(byteSize)
	cookies := make([]*http.Cookie, 0)
	for i := 0; i < cookieCount; i++ {
		cookie, err := req.Cookie(fmt.Sprintf("%s_%d", s.Name, i))
		if err != nil {
			// always http.ErrNoCookie
			return nil, err
		}
		cookies = append(cookies, cookie)
	}
	value, err := readSpannedCookies(cookies)
	if err != nil {
		return nil, err
	}
	session, err := UnmarshalSession(value, s.CookieCipher)
	if err != nil {
		logger.WithRequestHost(req.Host).WithError(err).Error("error unmarshaling session")
		return nil, ErrInvalidSession
	}
	return session, nil
}

// SaveSession saves a session state to a request sessions.
func (s *CookieStore) SaveSession(rw http.ResponseWriter, req *http.Request, sessionState *SessionState) error {
	value, err := MarshalSession(sessionState, s.CookieCipher)
	if err != nil {
		return err
	}

	s.setSessionCookies(rw, req, value)
	return nil
}<|MERGE_RESOLUTION|>--- conflicted
+++ resolved
@@ -1,11 +1,8 @@
 package sessions
 
 import (
-<<<<<<< HEAD
-=======
 	"encoding/base64"
 	"encoding/binary"
->>>>>>> c0599479
 	"errors"
 	"fmt"
 	"net"
